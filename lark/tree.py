try:
    from future_builtins import filter
except ImportError:
    pass

from copy import deepcopy

from .utils import inline_args

class Meta:
    pass

###{standalone
class Tree(object):
    def __init__(self, data, children):
        self.data = data
        self.children = children
        self._meta = None

    @property
    def meta(self):
        if self._meta is None:
            self._meta = Meta()
        return self._meta

    def __repr__(self):
        return 'Tree(%s, %s)' % (self.data, self.children)

    def _pretty_label(self):
        return self.data

    def _pretty(self, level, indent_str):
        if len(self.children) == 1 and not isinstance(self.children[0], Tree):
            return [ indent_str*level, self._pretty_label(), '\t', '%s' % (self.children[0],), '\n']

        l = [ indent_str*level, self._pretty_label(), '\n' ]
        for n in self.children:
            if isinstance(n, Tree):
                l += n._pretty(level+1, indent_str)
            else:
                l += [ indent_str*(level+1), '%s' % (n,), '\n' ]

        return l

    def pretty(self, indent_str='  '):
        return ''.join(self._pretty(0, indent_str))
###}

    def expand_kids_by_index(self, *indices):
        for i in sorted(indices, reverse=True): # reverse so that changing tail won't affect indices
            kid = self.children[i]
            self.children[i:i+1] = kid.children

    def __eq__(self, other):
        try:
            return self.data == other.data and self.children == other.children
        except AttributeError:
            return False

    def __ne__(self, other):
        return not (self == other)

    def __hash__(self):
        return hash((self.data, tuple(self.children)))

    def find_pred(self, pred):
        return filter(pred, self.iter_subtrees())

    def find_data(self, data):
        return self.find_pred(lambda t: t.data == data)

    def scan_values(self, pred):
        for c in self.children:
            if isinstance(c, Tree):
                for t in c.scan_values(pred):
                    yield t
            else:
                if pred(c):
                    yield c

    def iter_subtrees(self):
        # TODO: Re-write as a more efficient version

        visited = set()
        q = [self]

        l = []
        while q:
            subtree = q.pop()
            l.append( subtree )
            if id(subtree) in visited:
                continue    # already been here from another branch
            visited.add(id(subtree))
            q += [c for c in subtree.children if isinstance(c, Tree)]

        seen = set()
        for x in reversed(l):
            if id(x) not in seen:
                yield x
                seen.add(id(x))


    def __deepcopy__(self, memo):
        return type(self)(self.data, deepcopy(self.children, memo))

    def copy(self):
        return type(self)(self.data, self.children)
    def set(self, data, children):
        self.data = data
        self.children = children

class SlottedTree(Tree):
    __slots__ = 'data', 'children', 'rule'


<<<<<<< HEAD
=======
###{standalone
class Transformer(object):
    def _get_func(self, name):
        return getattr(self, name)

    def transform(self, tree):
        items = []
        for c in tree.children:
            try:
                items.append(self.transform(c) if isinstance(c, Tree) else c)
            except Discard:
                pass
        try:
            f = self._get_func(tree.data)
        except AttributeError:
            return self.__default__(tree.data, items)
        else:
            return f(items)

    def __default__(self, data, children):
        return Tree(data, children)

    def __mul__(self, other):
        return TransformerChain(self, other)


class Discard(Exception):
    pass

class TransformerChain(object):
    def __init__(self, *transformers):
        self.transformers = transformers

    def transform(self, tree):
        for t in self.transformers:
            tree = t.transform(tree)
        return tree

    def __mul__(self, other):
        return TransformerChain(*self.transformers + (other,))



class InlineTransformer(Transformer):
    def _get_func(self, name):  # use super()._get_func
        return inline_args(getattr(self, name)).__get__(self)


class Visitor(object):
    def visit(self, tree):
        for child in tree.children:
            if isinstance(child, Tree):
                self.visit(child)

        f = getattr(self, tree.data, self.__default__)
        f(tree)
        return tree

    def __default__(self, tree):
        pass


class Visitor_NoRecurse(Visitor):
    def visit(self, tree):
        subtrees = list(tree.iter_subtrees())

        for subtree in (subtrees):
            getattr(self, subtree.data, self.__default__)(subtree)
        return tree


from functools import wraps
def visit_children_decor(func):
    @wraps(func)
    def inner(cls, tree):
        values = cls.visit_children(tree)
        return func(cls, values)
    return inner

class Interpreter(object):

    def visit(self, tree):
        return getattr(self, tree.data)(tree)

    def visit_children(self, tree):
        return [self.visit(child) if isinstance(child, Tree) else child
                for child in tree.children]

    def __getattr__(self, name):
        return self.__default__

    def __default__(self, tree):
        return self.visit_children(tree)


class Transformer_NoRecurse(Transformer):
    def transform(self, tree):
        subtrees = list(tree.iter_subtrees())

        def _t(t):
            # Assumes t is already transformed
            try:
                f = self._get_func(t.data)
            except AttributeError:
                return self.__default__(t)
            else:
                return f(t)

        for subtree in subtrees:
            children = []
            for c in subtree.children:
                try:
                    children.append(_t(c) if isinstance(c, Tree) else c)
                except Discard:
                    pass
            subtree.children = children

        return _t(tree)

    def __default__(self, t):
        return t
###}

>>>>>>> 2b4ef11e

def pydot__tree_to_png(tree, filename):
    import pydot
    graph = pydot.Dot(graph_type='digraph', rankdir="LR")

    i = [0]

    def new_leaf(leaf):
        node = pydot.Node(i[0], label=repr(leaf))
        i[0] += 1
        graph.add_node(node)
        return node

    def _to_pydot(subtree):
        color = hash(subtree.data) & 0xffffff
        color |= 0x808080

        subnodes = [_to_pydot(child) if isinstance(child, Tree) else new_leaf(child)
                    for child in subtree.children]
        node = pydot.Node(i[0], style="filled", fillcolor="#%x"%color, label=subtree.data)
        i[0] += 1
        graph.add_node(node)

        for subnode in subnodes:
            graph.add_edge(pydot.Edge(node, subnode))

        return node

    _to_pydot(tree)
    graph.write_png(filename)
<|MERGE_RESOLUTION|>--- conflicted
+++ resolved
@@ -113,133 +113,6 @@
     __slots__ = 'data', 'children', 'rule'
 
 
-<<<<<<< HEAD
-=======
-###{standalone
-class Transformer(object):
-    def _get_func(self, name):
-        return getattr(self, name)
-
-    def transform(self, tree):
-        items = []
-        for c in tree.children:
-            try:
-                items.append(self.transform(c) if isinstance(c, Tree) else c)
-            except Discard:
-                pass
-        try:
-            f = self._get_func(tree.data)
-        except AttributeError:
-            return self.__default__(tree.data, items)
-        else:
-            return f(items)
-
-    def __default__(self, data, children):
-        return Tree(data, children)
-
-    def __mul__(self, other):
-        return TransformerChain(self, other)
-
-
-class Discard(Exception):
-    pass
-
-class TransformerChain(object):
-    def __init__(self, *transformers):
-        self.transformers = transformers
-
-    def transform(self, tree):
-        for t in self.transformers:
-            tree = t.transform(tree)
-        return tree
-
-    def __mul__(self, other):
-        return TransformerChain(*self.transformers + (other,))
-
-
-
-class InlineTransformer(Transformer):
-    def _get_func(self, name):  # use super()._get_func
-        return inline_args(getattr(self, name)).__get__(self)
-
-
-class Visitor(object):
-    def visit(self, tree):
-        for child in tree.children:
-            if isinstance(child, Tree):
-                self.visit(child)
-
-        f = getattr(self, tree.data, self.__default__)
-        f(tree)
-        return tree
-
-    def __default__(self, tree):
-        pass
-
-
-class Visitor_NoRecurse(Visitor):
-    def visit(self, tree):
-        subtrees = list(tree.iter_subtrees())
-
-        for subtree in (subtrees):
-            getattr(self, subtree.data, self.__default__)(subtree)
-        return tree
-
-
-from functools import wraps
-def visit_children_decor(func):
-    @wraps(func)
-    def inner(cls, tree):
-        values = cls.visit_children(tree)
-        return func(cls, values)
-    return inner
-
-class Interpreter(object):
-
-    def visit(self, tree):
-        return getattr(self, tree.data)(tree)
-
-    def visit_children(self, tree):
-        return [self.visit(child) if isinstance(child, Tree) else child
-                for child in tree.children]
-
-    def __getattr__(self, name):
-        return self.__default__
-
-    def __default__(self, tree):
-        return self.visit_children(tree)
-
-
-class Transformer_NoRecurse(Transformer):
-    def transform(self, tree):
-        subtrees = list(tree.iter_subtrees())
-
-        def _t(t):
-            # Assumes t is already transformed
-            try:
-                f = self._get_func(t.data)
-            except AttributeError:
-                return self.__default__(t)
-            else:
-                return f(t)
-
-        for subtree in subtrees:
-            children = []
-            for c in subtree.children:
-                try:
-                    children.append(_t(c) if isinstance(c, Tree) else c)
-                except Discard:
-                    pass
-            subtree.children = children
-
-        return _t(tree)
-
-    def __default__(self, t):
-        return t
-###}
-
->>>>>>> 2b4ef11e
-
 def pydot__tree_to_png(tree, filename):
     import pydot
     graph = pydot.Dot(graph_type='digraph', rankdir="LR")
