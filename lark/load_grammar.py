--- conflicted
+++ resolved
@@ -248,18 +248,14 @@
     def maybe(self, expr):
         return ST('expr', [expr, Token('OP', '?', -1)])
 
-<<<<<<< HEAD
-@inline_args
-class ExtractAnonTokens(ChildrenTransformer):
-=======
     def tokenmods(self, *args):
         if len(args) == 1:
             return list(args)
         tokenmods, value = args
         return tokenmods + [value]
 
-class PrepareAnonTerminals(InlineTransformer):
->>>>>>> 2b4ef11e
+@inline_args
+class PrepareAnonTerminals(ChildrenTransformer):
     "Create a unique list of anonymous tokens. Attempt to give meaningful names to them when we add them"
 
     def __init__(self, tokens):
@@ -371,15 +367,6 @@
         regexp = '[%s-%s]' % (start, end)
         return ST('pattern', [PatternRE(regexp)])
 
-<<<<<<< HEAD
-@inline_args
-class SplitLiterals(ChildrenTransformer):
-    def pattern(self, p):
-        if isinstance(p, PatternStr) and len(p.value)>1:
-            return ST('expansion', [ST('pattern', [PatternStr(ch, flags=p.flags)]) for ch in p.value])
-        return ST('pattern', [p])
-=======
->>>>>>> 2b4ef11e
 
 class TokenTreeToPattern(ChildrenTransformer):
     def pattern(self, ps):
